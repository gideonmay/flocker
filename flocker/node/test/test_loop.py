# Copyright Hybrid Logic Ltd.  See LICENSE file for details.

"""
Tests for ``flocker.node._loop``.
"""

from uuid import uuid4

from eliot.testing import validate_logging, assertHasAction
from machinist import LOG_FSM_TRANSITION

from twisted.trial.unittest import SynchronousTestCase
from twisted.test.proto_helpers import StringTransport, MemoryReactorClock
from twisted.internet.protocol import Protocol, ReconnectingClientFactory
from twisted.internet.defer import succeed, Deferred
from twisted.internet.task import Clock

from ...testtools import FakeAMPClient
from .._loop import (
    build_cluster_status_fsm, ClusterStatusInputs, _ClientStatusUpdate,
    _StatusUpdate, _ConnectedToControlService, ConvergenceLoopInputs,
    ConvergenceLoopStates, build_convergence_loop_fsm, AgentLoopService,
    ClusterStatus, ConvergenceLoop, LOG_SEND_TO_CONTROL_SERVICE
    )
from ..testtools import ControllableDeployer, ControllableAction
from ...control import NodeState, Deployment, Node, Manifestation, Dataset
from ...control._protocol import NodeStateCommand, _AgentLocator, AgentAMP
from ...control.test.test_protocol import iconvergence_agent_tests_factory


def build_protocol():
    """
    :return: ``Protocol`` hooked up to transport.
    """
    p = Protocol()
    p.makeConnection(StringTransport())
    return p


class StubFSM(object):
    """
    A finite state machine look-alike that just records inputs.
    """
    def __init__(self):
        self.inputted = []

    def receive(self, symbol):
        self.inputted.append(symbol)


class ClusterStatusFSMTests(SynchronousTestCase):
    """
    Tests for the cluster status FSM.
    """
    def setUp(self):
        self.convergence_loop = StubFSM()
        self.fsm = build_cluster_status_fsm(self.convergence_loop)

    def assertConvergenceLoopInputted(self, expected):
        """
        Assert that that given set of symbols were input to the agent
        operation FSM.
        """
        self.assertEqual(self.convergence_loop.inputted, expected)

    def test_creation_no_side_effects(self):
        """
        Creating the FSM has no side effects.
        """
        self.assertConvergenceLoopInputted([])

    def test_first_status_update(self):
        """
        Once the client has been connected and a status update received it
        notifies the convergence loop FSM of this.
        """
        client = object()
        desired = object()
        state = object()
        self.fsm.receive(_ConnectedToControlService(client=client))
        self.fsm.receive(_StatusUpdate(configuration=desired, state=state))
        self.assertConvergenceLoopInputted(
            [_ClientStatusUpdate(client=client, configuration=desired,
                                 state=state)])

    def test_second_status_update(self):
        """
        Further status updates are also passed to the convergence loop FSM.
        """
        client = object()
        desired1 = object()
        state1 = object()
        desired2 = object()
        state2 = object()
        self.fsm.receive(_ConnectedToControlService(client=client))
        # Initially some other status:
        self.fsm.receive(_StatusUpdate(configuration=desired1, state=state1))
        self.fsm.receive(_StatusUpdate(configuration=desired2, state=state2))
        self.assertConvergenceLoopInputted(
            [_ClientStatusUpdate(client=client, configuration=desired1,
                                 state=state1),
             _ClientStatusUpdate(client=client, configuration=desired2,
                                 state=state2)])

    def test_status_update_no_disconnect(self):
        """
        Neither new connections nor status updates cause the client to be
        disconnected.
        """
        client = build_protocol()
        self.fsm.receive(_ConnectedToControlService(client=client))
        self.fsm.receive(_StatusUpdate(configuration=object(),
                                       state=object()))
        self.assertFalse(client.transport.disconnecting)

    def test_disconnect_before_status_update(self):
        """
        If the client disconnects before a status update is received then no
        notification is needed for convergence loop FSM.
        """
        self.fsm.receive(_ConnectedToControlService(client=build_protocol()))
        self.fsm.receive(ClusterStatusInputs.DISCONNECTED_FROM_CONTROL_SERVICE)
        self.assertConvergenceLoopInputted([])

    def test_disconnect_after_status_update(self):
        """
        If the client disconnects after a status update is received then the
        convergence loop FSM is notified.
        """
        client = object()
        desired = object()
        state = object()
        self.fsm.receive(_ConnectedToControlService(client=client))
        self.fsm.receive(_StatusUpdate(configuration=desired, state=state))
        self.fsm.receive(ClusterStatusInputs.DISCONNECTED_FROM_CONTROL_SERVICE)
        self.assertConvergenceLoopInputted(
            [_ClientStatusUpdate(client=client, configuration=desired,
                                 state=state),
             ConvergenceLoopInputs.STOP])

    def test_status_update_after_reconnect(self):
        """
        If the client disconnects, reconnects, and a new status update is
        received then the convergence loop FSM is notified.
        """
        client = object()
        desired = object()
        state = object()
        self.fsm.receive(_ConnectedToControlService(client=client))
        self.fsm.receive(_StatusUpdate(configuration=desired, state=state))
        self.fsm.receive(ClusterStatusInputs.DISCONNECTED_FROM_CONTROL_SERVICE)
        client2 = object()
        desired2 = object()
        state2 = object()
        self.fsm.receive(_ConnectedToControlService(client=client2))
        self.fsm.receive(_StatusUpdate(configuration=desired2, state=state2))
        self.assertConvergenceLoopInputted(
            [_ClientStatusUpdate(client=client, configuration=desired,
                                 state=state),
             ConvergenceLoopInputs.STOP,
             _ClientStatusUpdate(client=client2, configuration=desired2,
                                 state=state2)])

    def test_shutdown_before_connect(self):
        """
        If the FSM is shutdown before a connection is made nothing happens.
        """
        self.fsm.receive(ClusterStatusInputs.SHUTDOWN)
        self.assertConvergenceLoopInputted([])

    def test_shutdown_after_connect(self):
        """
        If the FSM is shutdown after connection but before status update is
        received then it disconnects but does not notify the agent
        operation FSM.
        """
        client = build_protocol()
        self.fsm.receive(_ConnectedToControlService(client=client))
        self.fsm.receive(ClusterStatusInputs.SHUTDOWN)
        self.assertEqual((client.transport.disconnecting,
                          self.convergence_loop.inputted),
                         (True, []))

    def test_shutdown_after_status_update(self):
        """
        If the FSM is shutdown after connection and status update is received
        then it disconnects and also notifys the convergence loop FSM that
        is should stop.
        """
        client = build_protocol()
        desired = object()
        state = object()
        self.fsm.receive(_ConnectedToControlService(client=client))
        self.fsm.receive(_StatusUpdate(configuration=desired, state=state))
        self.fsm.receive(ClusterStatusInputs.SHUTDOWN)
        self.assertEqual((client.transport.disconnecting,
                          self.convergence_loop.inputted[-1]),
                         (True, ConvergenceLoopInputs.STOP))

    def test_shutdown_fsm_ignores_disconnection(self):
        """
        If the FSM has been shutdown it ignores disconnection event.
        """
        client = build_protocol()
        desired = object()
        state = object()
        self.fsm.receive(_ConnectedToControlService(client=client))
        self.fsm.receive(_StatusUpdate(configuration=desired, state=state))
        self.fsm.receive(ClusterStatusInputs.SHUTDOWN)
        self.fsm.receive(ClusterStatusInputs.DISCONNECTED_FROM_CONTROL_SERVICE)
        self.assertConvergenceLoopInputted([
            _ClientStatusUpdate(client=client, configuration=desired,
                                state=state),
            # This is caused by the shutdown... and the disconnect results
            # in no further messages:
            ConvergenceLoopInputs.STOP])

    def test_shutdown_fsm_ignores_cluster_status(self):
        """
        If the FSM has been shutdown it ignores cluster status update.
        """
        client = build_protocol()
        desired = object()
        state = object()
        self.fsm.receive(_ConnectedToControlService(client=client))
        self.fsm.receive(ClusterStatusInputs.SHUTDOWN)
        self.fsm.receive(_StatusUpdate(configuration=desired, state=state))
        # We never send anything to convergence loop FSM:
        self.assertConvergenceLoopInputted([])


class ConvergenceLoopFSMTests(SynchronousTestCase):
    """
    Tests for FSM created by ``build_convergence_loop_fsm``.
    """
    def test_new_stopped(self):
        """
        A newly created FSM is stopped.
        """
        loop = build_convergence_loop_fsm(
            Clock(), ControllableDeployer([], [])
        )
        self.assertEqual(loop.state, ConvergenceLoopStates.STOPPED)

    def test_new_status_update_starts_discovery(self):
        """
        A stopped FSM that receives a status update starts discovery.
        """
        deployer = ControllableDeployer([Deferred()], [])
        loop = build_convergence_loop_fsm(Clock(), deployer)
        loop.receive(_ClientStatusUpdate(client=object(),
                                         configuration=object(),
                                         state=object()))
        self.assertEqual(len(deployer.local_states), 0)  # Discovery started

    def successful_amp_client(self, local_states):
        """
        Create AMP client that can respond successfully to a
        ``NodeStateCommand``.

        :param local_states: The node states we expect to be able to send.

        :return FakeAMPClient: Fake AMP client appropriately setup.
        """
        client = FakeAMPClient()
        for local_state in local_states:
            client.register_response(
                NodeStateCommand, dict(node_state=local_state),
                {"result": None})
        return client

    def assert_log_send(self, logger):
        """
        Assert that sending node state logs an appropriate action.
        """
        transition = assertHasAction(self, logger, LOG_FSM_TRANSITION, True)
        send = assertHasAction(self, logger, LOG_SEND_TO_CONTROL_SERVICE, True)
        self.assertIn(send, transition.children)

    @validate_logging(assert_log_send)
    def test_convergence_done_notify(self, logger):
        """
        A FSM doing convergence that gets a discovery result, sends the
        discovered state to the control service using the last received
        client.
        """
        local_state = NodeState(hostname=b'192.0.2.123')
        client = self.successful_amp_client([local_state])
        action = ControllableAction(result=Deferred())
        deployer = ControllableDeployer([succeed(local_state)], [action])
<<<<<<< HEAD
        loop = build_convergence_loop_fsm(deployer)
        self.patch(loop, "logger", logger)
        loop.receive(_ClientStatusUpdate(client=client,
                                         configuration=object(),
                                         state=object()))
=======
        loop = build_convergence_loop_fsm(Clock(), deployer)
        loop.receive(
            _ClientStatusUpdate(
                client=client,
                configuration=Deployment(
                    nodes=frozenset([local_state.to_node()])
                ),
                state=Deployment(
                    nodes=frozenset([local_state.to_node()])
                )
            )
        )
>>>>>>> 60310739
        self.assertEqual(client.calls, [(NodeStateCommand,
                                         dict(node_state=local_state))])

    def test_convergence_done_update_local_state(self):
        """
        An FSM doing convergence that gets a discovery result supplies an
        updated ``cluster_state`` to ``calculate_necessary_state_changes``.
        """
        local_node_hostname = u'192.0.2.123'
        # Control service reports that this node has no manifestations.
        received_node = Node(hostname=local_node_hostname)
        received_cluster_state = Deployment(nodes=[received_node])
        discovered_manifestation = Manifestation(
            dataset=Dataset(dataset_id=uuid4()),
            primary=True
        )
        local_node_state = NodeState(
            hostname=local_node_hostname,
            manifestations=[discovered_manifestation]
        )
        client = self.successful_amp_client([local_node_state])
        action = ControllableAction(result=Deferred())
        deployer = ControllableDeployer([succeed(local_node_state)], [action])

        fsm = build_convergence_loop_fsm(Clock(), deployer)
        fsm.receive(
            _ClientStatusUpdate(
                client=client,
                # Configuration is unimportant here, but we are recreating a
                # situation where the local state now matches the desired
                # configuration but the control service is not yet aware that
                # convergence has been reached.
                configuration=Deployment(nodes=[local_node_state.to_node()]),
                state=received_cluster_state
            )
        )

        expected_local_cluster_state = received_cluster_state.update_node(
            local_node_state.to_node()
        )
        [calculate_necessary_state_changes_inputs] = deployer.calculate_inputs

        (actual_local_state,
         actual_desired_configuration,
         actual_cluster_state) = calculate_necessary_state_changes_inputs

        self.assertEqual(expected_local_cluster_state, actual_cluster_state)

    def test_convergence_done_changes(self):
        """
        A FSM doing convergence that gets a discovery result starts applying
        calculated changes using last received desired configuration and
        cluster state.
        """
        local_state = NodeState(hostname=b'192.0.2.123')
        configuration = object()
        received_state = Deployment(nodes=frozenset())
        # Since this Deferred is unfired we never proceed to next
        # iteration; if we did we'd get exception from discovery since we
        # only configured one discovery result.
        action = ControllableAction(result=Deferred())
        deployer = ControllableDeployer([succeed(local_state)], [action])
        loop = build_convergence_loop_fsm(Clock(), deployer)
        loop.receive(_ClientStatusUpdate(
            client=self.successful_amp_client([local_state]),
            configuration=configuration, state=received_state))

        expected_local_state = received_state.update_node(
            local_state.to_node()
        )
        # Calculating actions happened, and result was run:
        self.assertEqual(
            (deployer.calculate_inputs, action.called),
            ([(local_state, configuration, expected_local_state)], True))

    def test_convergence_done_delays_new_iteration(self):
        """
        An FSM completing the changes from one convergence iteration doesn't
        instantly start another iteration.
        """
        local_state = NodeState(hostname=b'192.0.2.123')
        configuration = object()
        received_state = Deployment(nodes=frozenset())
        action = ControllableAction(result=succeed(None))
        deployer = ControllableDeployer([succeed(local_state)], [action])
        client = self.successful_amp_client([local_state])
        reactor = Clock()
        loop = build_convergence_loop_fsm(reactor, deployer)
        loop.receive(_ClientStatusUpdate(
            client=client, configuration=configuration, state=received_state))

        expected_local_state = received_state.update_node(
            local_state.to_node()
        )
        # Calculating actions happened and the result was run.
        self.assertEqual(
            (deployer.calculate_inputs, client.calls),
            ([(local_state, configuration, expected_local_state)],
             [(NodeStateCommand, dict(node_state=local_state))])
        )

    def test_convergence_done_start_new_iteration(self):
        """
        After a short delay, an FSM completing the changes from one convergence
        iteration starts another iteration.
        """
        local_state = NodeState(hostname=b'192.0.2.123')
        local_state2 = NodeState(hostname=b'192.0.2.123')
        configuration = Deployment(nodes=frozenset([local_state.to_node()]))
        state = Deployment(nodes=frozenset([local_state.to_node()]))
        action = ControllableAction(result=succeed(None))
        # Because the second action result is unfired Deferred, the second
        # iteration will never finish; applying its changes waits for this
        # Deferred to fire.
        action2 = ControllableAction(result=Deferred())
        deployer = ControllableDeployer(
            [succeed(local_state), succeed(local_state2)],
            [action, action2])
        client = self.successful_amp_client([local_state, local_state2])
        reactor = Clock()
        loop = build_convergence_loop_fsm(reactor, deployer)
        loop.receive(_ClientStatusUpdate(
            client=client, configuration=configuration, state=state))
        reactor.advance(1.0)
        # Calculating actions happened, result was run... and then we did
        # whole thing again:
        self.assertEqual((deployer.calculate_inputs, client.calls),
                         ([(local_state, configuration, state),
                           (local_state2, configuration, state)],
                          [(NodeStateCommand, dict(node_state=local_state)),
                           (NodeStateCommand, dict(node_state=local_state2))]))

    def test_convergence_status_update(self):
        """
        A FSM doing convergence that receives a status update stores the
        client, desired configuration and cluster state, which are then
        used in next convergence iteration.
        """
        local_state = NodeState(hostname=b'192.0.2.123')
        local_state2 = NodeState(hostname=b'192.0.2.123')
        configuration = Deployment(nodes=frozenset([local_state.to_node()]))
        state = Deployment(nodes=frozenset([local_state.to_node()]))
        # Until this Deferred fires the first iteration won't finish:
        action = ControllableAction(result=Deferred())
        # Until this Deferred fires the second iteration won't finish:
        action2 = ControllableAction(result=Deferred())
        deployer = ControllableDeployer(
            [succeed(local_state), succeed(local_state2)],
            [action, action2])
        client = self.successful_amp_client([local_state])
        reactor = Clock()
        loop = build_convergence_loop_fsm(reactor, deployer)
        loop.receive(_ClientStatusUpdate(
            client=client, configuration=configuration, state=state))

        # Calculating actions happened, action is run, but waits for
        # Deferred to be fired... Meanwhile a new status update appears!
        client2 = self.successful_amp_client([local_state2])
        configuration2 = Deployment(nodes=frozenset([local_state.to_node()]))
        state2 = Deployment(nodes=frozenset([local_state.to_node()]))
        loop.receive(_ClientStatusUpdate(
            client=client2, configuration=configuration2, state=state2))
        # Action finally finishes, and we can move on to next iteration,
        # which happens with second set of client, desired configuration
        # and cluster state:
        action.result.callback(None)
        reactor.advance(1.0)

        self.assertEqual(
            (deployer.calculate_inputs, client.calls, client2.calls),
            ([(local_state, configuration, state),
              (local_state2, configuration2, state2)],
             [(NodeStateCommand, dict(node_state=local_state))],
             [(NodeStateCommand, dict(node_state=local_state2))]))

    def test_convergence_stop(self):
        """
        A FSM doing convergence that receives a stop input stops when the
        convergence iteration finishes.
        """
        local_state = NodeState(hostname=b'192.0.2.123')
        configuration = Deployment(nodes=frozenset([local_state.to_node()]))
        state = Deployment(nodes=frozenset([local_state.to_node()]))

        # Until this Deferred fires the first iteration won't finish:
        action = ControllableAction(result=Deferred())
        # Only one discovery result is configured, so a second attempt at
        # discovery would fail:
        deployer = ControllableDeployer([succeed(local_state)],
                                        [action])
        client = self.successful_amp_client([local_state])
        reactor = Clock()
        loop = build_convergence_loop_fsm(reactor, deployer)
        loop.receive(_ClientStatusUpdate(
            client=client, configuration=configuration, state=state))

        # Calculating actions happened, action is run, but waits for
        # Deferred to be fired... Meanwhile a stop input is received!
        loop.receive(ConvergenceLoopInputs.STOP)
        # Action finally finishes:
        action.result.callback(None)
        reactor.advance(1.0)

        # work is scheduled:
        expected = (
            # The actions are calculated
            [(local_state, configuration, state)],
            # And the result is run
            [(NodeStateCommand, dict(node_state=local_state))],
            # The state machine gets to the desired state.
            ConvergenceLoopStates.STOPPED,
            # And no subsequent work is scheduled to be run.
            [],
        )
        actual = (
            deployer.calculate_inputs,
            client.calls,
            loop.state,
            reactor.getDelayedCalls(),
        )
        self.assertEqual(expected, actual)

    def test_convergence_stop_then_status_update(self):
        """
        A FSM doing convergence that receives a stop input and then a status
        update continues on to to next convergence iteration (i.e. stop
        ends up being ignored).
        """
        local_state = NodeState(hostname=b'192.0.2.123')
        local_state2 = NodeState(hostname=b'192.0.2.123')
        configuration = Deployment(nodes=frozenset([local_state.to_node()]))
        state = Deployment(nodes=frozenset([local_state.to_node()]))

        # Until this Deferred fires the first iteration won't finish:
        action = ControllableAction(result=Deferred())
        # Until this Deferred fires the second iteration won't finish:
        action2 = ControllableAction(result=Deferred())
        deployer = ControllableDeployer(
            [succeed(local_state), succeed(local_state2)],
            [action, action2])
        client = self.successful_amp_client([local_state])
        reactor = Clock()
        loop = build_convergence_loop_fsm(reactor, deployer)
        loop.receive(_ClientStatusUpdate(
            client=client, configuration=configuration, state=state))

        # Calculating actions happened, action is run, but waits for
        # Deferred to be fired... Meanwhile a new status update appears!
        client2 = self.successful_amp_client([local_state2])
        configuration2 = Deployment(nodes=frozenset([local_state.to_node()]))
        state2 = Deployment(nodes=frozenset([local_state.to_node()]))
        loop.receive(ConvergenceLoopInputs.STOP)
        # And then another status update!
        loop.receive(_ClientStatusUpdate(
            client=client2, configuration=configuration2, state=state2))
        # Action finally finishes, and we can move on to next iteration,
        # which happens with second set of client, desired configuration
        # and cluster state:
        action.result.callback(None)
        reactor.advance(1.0)
        self.assertEqual(
            (deployer.calculate_inputs, client.calls, client2.calls),
            ([(local_state, configuration, state),
              (local_state2, configuration2, state2)],
             [(NodeStateCommand, dict(node_state=local_state))],
             [(NodeStateCommand, dict(node_state=local_state2))]))


class AgentLoopServiceTests(SynchronousTestCase):
    """
    Tests for ``AgentLoopService``.
    """
    def test_initialization(self):
        """
        A newly created service has a cluster status FSM pointing at a
        convergence loop FSM configured with the given deployer.
        """
        deployer = object()
        service = AgentLoopService(
            reactor=None, deployer=deployer, host=u"example.com", port=1234)
        cluster_status_fsm_world = service.cluster_status._fsm._world.original
        convergence_loop_fsm_world = (
            cluster_status_fsm_world.convergence_loop_fsm._fsm._world.original)
        self.assertEqual((cluster_status_fsm_world.__class__,
                          convergence_loop_fsm_world.__class__,
                          convergence_loop_fsm_world.deployer),
                         (ClusterStatus, ConvergenceLoop, deployer))

    def test_start_service(self):
        """
        Starting the service starts a reconnecting TCP client to given host
        and port which calls ``build_agent_client`` with the service when
        connected.
        """
        reactor = MemoryReactorClock()
        service = AgentLoopService(
            reactor=reactor, deployer=object(), host=u"example.com", port=1234)
        service.startService()
        host, port, factory = reactor.tcpClients[0][:3]
        protocol = factory.buildProtocol(None)
        self.assertEqual((host, port, factory.__class__,
                          factory.continueTrying,
                          protocol.__class__, protocol.locator,
                          service.running),
                         (u"example.com", 1234, ReconnectingClientFactory,
                          True, AgentAMP, _AgentLocator(service), True))

    def test_stop_service(self):
        """
        Stopping the service stops the reconnecting TCP client and inputs
        shutdown event to the cluster status FSM.
        """
        reactor = MemoryReactorClock()
        service = AgentLoopService(
            reactor=reactor, deployer=object(), host=u"example.com", port=1234)
        service.cluster_status = fsm = StubFSM()
        service.startService()
        service.stopService()
        self.assertEqual((service.factory.continueTrying, fsm.inputted,
                          service.running),
                         (False, [ClusterStatusInputs.SHUTDOWN], False))

    def test_connected(self):
        """
        When ``connnected()`` is called a ``_ConnectedToControlService`` input
        is passed to the cluster status FSM.
        """
        service = AgentLoopService(
            reactor=None, deployer=object(), host=u"example.com", port=1234)
        service.cluster_status = fsm = StubFSM()
        client = object()
        service.connected(client)
        self.assertEqual(fsm.inputted,
                         [_ConnectedToControlService(client=client)])

    def test_disconnected(self):
        """
        When ``connnected()`` is called a
        ``ClusterStatusInputs.DISCONNECTED_FROM_CONTROL_SERVICE`` input is
        passed to the cluster status FSM.
        """
        service = AgentLoopService(
            reactor=None, deployer=object(), host=u"example.com", port=1234)
        service.cluster_status = fsm = StubFSM()
        service.disconnected()
        self.assertEqual(
            fsm.inputted,
            [ClusterStatusInputs.DISCONNECTED_FROM_CONTROL_SERVICE])

    def test_cluster_updated(self):
        """
        When ``cluster_updated()`` is called a ``_StatusUpdate`` input is
        passed to the cluster status FSM.
        """
        service = AgentLoopService(
            reactor=None, deployer=object(), host=u"example.com", port=1234)
        service.cluster_status = fsm = StubFSM()
        config = object()
        state = object()
        service.cluster_updated(config, state)
        self.assertEqual(fsm.inputted, [_StatusUpdate(configuration=config,
                                                      state=state)])


def _build_service(test):
    """
    Fixture for creating ``AgentLoopService``.
    """
    service = AgentLoopService(
        reactor=None, deployer=object(), host=u"example.com", port=1234)
    service.cluster_status = StubFSM()
    return service


class AgentLoopServiceInterfaceTests(
        iconvergence_agent_tests_factory(_build_service)):
    """
    ``IConvergenceAgent`` tests for ``AgentLoopService``.
    """<|MERGE_RESOLUTION|>--- conflicted
+++ resolved
@@ -288,14 +288,8 @@
         client = self.successful_amp_client([local_state])
         action = ControllableAction(result=Deferred())
         deployer = ControllableDeployer([succeed(local_state)], [action])
-<<<<<<< HEAD
-        loop = build_convergence_loop_fsm(deployer)
+        loop = build_convergence_loop_fsm(Clock(), deployer)
         self.patch(loop, "logger", logger)
-        loop.receive(_ClientStatusUpdate(client=client,
-                                         configuration=object(),
-                                         state=object()))
-=======
-        loop = build_convergence_loop_fsm(Clock(), deployer)
         loop.receive(
             _ClientStatusUpdate(
                 client=client,
@@ -307,7 +301,6 @@
                 )
             )
         )
->>>>>>> 60310739
         self.assertEqual(client.calls, [(NodeStateCommand,
                                          dict(node_state=local_state))])
 
