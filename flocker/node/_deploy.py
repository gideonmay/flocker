--- conflicted
+++ resolved
@@ -816,12 +816,6 @@
         applications.addCallback(self._nodestate_from_applications)
         return applications
 
-<<<<<<< HEAD
-    def _application_is_diverged(self, state, configuration):
-        """
-        Determine whether the current state of an application is divergent from
-        the desired configuration for that application.
-=======
     def _restart_for_volume_change(self, node_state, state, configuration):
         """
         Determine whether the current volume state of an application is
@@ -908,50 +902,20 @@
         Determine whether the current state of an application is divergent from
         the configuration for that application in a way that merits an
         application restart right now.
->>>>>>> 96db9fe5
 
         Certain differences are not considered divergences:
 
             - The running state of the application.  It may have exited
               normally and correctly after completing its task.
 
-<<<<<<< HEAD
-            - The metadata for any volume of the application.  Volume metadata
-              only exists in the configuration.  It is always missing from the
-              state object.
-
-=======
             - Certain volume differences.  See ``_restart_for_volume_change``.
 
         :param NodeState node_state: The known local state of this node.
->>>>>>> 96db9fe5
         :param Application state: The current state of the application.
         :param Application configuration: The desired configuration for the
             application.
 
         :return: If the state differs from the configuration in a way which
-<<<<<<< HEAD
-                 needs to be corrected by the convergence agent (for example,
-                 different network ports should be exposed), ``True``.  If it
-                 does not differ or only differs in the allowed ways mentioned
-                 above, ``False``.
-        """
-        # For our purposes what we care about is if configuration has
-        # changed, so if it's not running but it's otherwise the same
-        # we don't want to do anything:
-        comparable_state = state.transform(["running"], True)
-
-        comparable_configuration = configuration
-
-        if comparable_configuration.volume is not None:
-            # State never has metadata on datasets so remove it from the
-            # configuration to avoid comparing it.
-            comparable_configuration = comparable_configuration.transform(
-                ["volume", "manifestation", "dataset", "metadata"], {}
-            )
-
-        return comparable_state != comparable_configuration
-=======
             needs to be corrected by the convergence agent (for example,
             different network ports should be exposed), ``True``.  If it does
             not differ or only differs in the allowed ways mentioned above,
@@ -976,7 +940,6 @@
                 node_state, volume_state, volume_configuration
             )
         )
->>>>>>> 96db9fe5
 
     def calculate_changes(self, desired_configuration, current_cluster_state):
         """
@@ -1073,13 +1036,9 @@
             inspect_desired = desired_applications_dict[application_name]
             inspect_current = current_applications_dict[application_name]
 
-<<<<<<< HEAD
-            if self._application_is_diverged(inspect_current, inspect_desired):
-=======
             if self._restart_for_application_change(
                 current_node_state, inspect_current, inspect_desired
             ):
->>>>>>> 96db9fe5
                 restart_containers.append(sequentially(changes=[
                     StopApplication(application=inspect_current),
                     StartApplication(application=inspect_desired,
