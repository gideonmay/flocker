--- conflicted
+++ resolved
@@ -72,16 +72,16 @@
 # Move these somewhere else, write tests for them. FLOC-1774
 from ....common.test.test_thread import NonThreadPool, NonReactor
 
-<<<<<<< HEAD
-LOOPBACK_BLOCKDEVICE_SIZE = int(MB(64).to_Byte().value)
 CLEANUP_RETRY_LIMIT = 10
-=======
 LOOPBACK_ALLOCATION_UNIT = int(MiB(1).to_Byte().value)
 # Enough space for the Ext4 journal
 # And enough space for predictable inode counts after resize in
 # ResizeFilesystemTests.test_shrink
 LOOPBACK_MINIMUM_ALLOCATABLE_SIZE = int(MiB(16).to_Byte().value)
->>>>>>> ac420bf4
+
+# Eliot is transitioning away from the "Logger instances all over the place"
+# approach. So just use this global logger for now.
+_logger = Logger()
 
 if not platform.isLinux():
     # The majority of Flocker isn't supported except on Linux - this test
@@ -226,7 +226,7 @@
                         api.detach_volume(volume.blockdevice_id)
                     api.destroy_volume(volume.blockdevice_id)
                 except:
-                    write_traceback(Logger())
+                    write_traceback(_logger)
 
             time.sleep(1.0)
             volumes = api.list_volumes()
