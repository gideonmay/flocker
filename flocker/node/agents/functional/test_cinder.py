--- conflicted
+++ resolved
@@ -96,16 +96,9 @@
             dataset_id=uuid4(),
             size=REALISTIC_BLOCKDEVICE_SIZE,
             )
-<<<<<<< HEAD
-
-        self.addCleanup(blockdevice_api2.destroy_volume,
-                        flocker_volume.blockdevice_id)
         self.assert_foreign_volume(flocker_volume)
 
     # Maybe add an implementation specific test here to verify that
     # the ID returned by compute_instance_id() can be retreived using
     # the nova server get API and that it has our IP addesses
-    # http://developer.openstack.org/api-ref-compute-v2.html#getServer
-=======
-        self.assert_foreign_volume(flocker_volume)
->>>>>>> d1ba41a4
+    # http://developer.openstack.org/api-ref-compute-v2.html#getServer