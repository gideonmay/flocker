# Copyright Hybrid Logic Ltd.  See LICENSE file for details.

"""Functional tests for the ``flocker-volume`` command line tool."""

from functools import wraps
from subprocess import check_output, Popen, PIPE
import json
import os
from unittest import skipIf, skipUnless

from twisted.trial.unittest import TestCase, SkipTest
from twisted.python.filepath import FilePath
from twisted.python.procutils import which

from ... import __version__
from ...testtools import skip_on_broken_permissions, run_as_user

_require_installed = skipUnless(which("flocker-volume"),
                                "flocker-volume not installed")


def run(*args):
    """Run ``flocker-volume`` with the given arguments.

    :param args: Additional command line arguments as ``bytes``.

    :return: The output of standard out.
    :raises: If exit code is not 0.
    """
    return check_output([b"flocker-volume"] + list(args))


def run_expecting_error(*args):
    """Run ``flocker-volume`` with the given arguments.

    :param args: Additional command line arguments as ``bytes``.

    :return: The output of standard error.
    :raises: If exit code is 0.
    """
    process = Popen([b"flocker-volume"] + list(args), stderr=PIPE)
    result = process.stderr.read()
    exit_code = process.wait()
    if exit_code == 0:
        raise AssertionError("flocker-volume exited with code 0.")
    return result


class FlockerVolumeTests(TestCase):
    """Tests for ``flocker-volume``."""

    def change_uid(test_method):
        """
        Changes UID so root can pretend that it is not root.

        :param callable test_method: Test method to wrap.
        :return: The wrapped method.
        """
        @wraps(test_method)
        def wrapper(case, *args, **kwargs):
            from twisted.python.util import switchUID
            if os.getuid() == 0:
                pass
                # Do some magic here
            return test_method(case, *args, **kwargs)
        return wrapper

    @_require_installed
    def setUp(self):
        pass

    def test_version(self):
        """``flocker-volume --version`` returns the current version."""
        result = run(b"--version")
        self.assertEqual(result, b"%s\n" % (__version__,))

    def test_config(self):
        """``flocker-volume --config path`` writes a JSON file at that path."""
        path = FilePath(self.mktemp())
        run(b"--config", path.path)
        self.assertTrue(json.loads(path.getContent()))

<<<<<<< HEAD
    @change_uid
=======
    #@skipIf(os.getuid() == 0, "root doesn't get permission errors.")
>>>>>>> c04bc4de
    @skip_on_broken_permissions
    @run_as_user("vagrant", "vagrant")
    def test_no_permission(self):
        """If the config file is not writeable a meaningful response is
        written.
        """
        if os.getuid() == 0:
            os.seteuid(1)
            self.addCleanup(os.seteuid, 0)

        path = FilePath(self.mktemp())
        path.makedirs()
        path.chmod(0)
        self.addCleanup(path.chmod, 0o777)
        config = path.child(b"out.json")
        if os.getuid() == 0:
            os.seteuid(1)
            self.addCleanup(os.seteuid, 0)
        result = run_expecting_error(b"--config", config.path)
        self.assertEqual(result,
                         b"Writing config file %s failed: Permission denied\n"
                         % (config.path,))<|MERGE_RESOLUTION|>--- conflicted
+++ resolved
@@ -49,22 +49,6 @@
 class FlockerVolumeTests(TestCase):
     """Tests for ``flocker-volume``."""
 
-    def change_uid(test_method):
-        """
-        Changes UID so root can pretend that it is not root.
-
-        :param callable test_method: Test method to wrap.
-        :return: The wrapped method.
-        """
-        @wraps(test_method)
-        def wrapper(case, *args, **kwargs):
-            from twisted.python.util import switchUID
-            if os.getuid() == 0:
-                pass
-                # Do some magic here
-            return test_method(case, *args, **kwargs)
-        return wrapper
-
     @_require_installed
     def setUp(self):
         pass
@@ -80,29 +64,17 @@
         run(b"--config", path.path)
         self.assertTrue(json.loads(path.getContent()))
 
-<<<<<<< HEAD
-    @change_uid
-=======
-    #@skipIf(os.getuid() == 0, "root doesn't get permission errors.")
->>>>>>> c04bc4de
     @skip_on_broken_permissions
     @run_as_user("vagrant", "vagrant")
     def test_no_permission(self):
         """If the config file is not writeable a meaningful response is
         written.
         """
-        if os.getuid() == 0:
-            os.seteuid(1)
-            self.addCleanup(os.seteuid, 0)
-
         path = FilePath(self.mktemp())
         path.makedirs()
         path.chmod(0)
         self.addCleanup(path.chmod, 0o777)
         config = path.child(b"out.json")
-        if os.getuid() == 0:
-            os.seteuid(1)
-            self.addCleanup(os.seteuid, 0)
         result = run_expecting_error(b"--config", config.path)
         self.assertEqual(result,
                          b"Writing config file %s failed: Permission denied\n"
