--- conflicted
+++ resolved
@@ -16,11 +16,7 @@
 from twisted.python.filepath import FilePath
 
 from .. import (RootCredential, ControlCredential, NodeCredential,
-<<<<<<< HEAD
-                UserCredential, PathError, EXPIRY_20_YEARS,
-=======
                 UserCredential, PathError, EXPIRY_DATE,
->>>>>>> 12ecb7cb
                 AUTHORITY_CERTIFICATE_FILENAME, AUTHORITY_KEY_FILENAME,
                 CONTROL_CERTIFICATE_FILENAME, CONTROL_KEY_FILENAME)
 
@@ -155,15 +151,9 @@
         e = self.assertRaises(
             PathError, UserCredential.from_path, path, self.username
         )
-<<<<<<< HEAD
         expected = ("Certificate file could not be opened. "
                     "No such file or directory "
                     "{path}").format(
-=======
-        expected = (b"Certificate file could not be opened. "
-                    b"No such file or directory "
-                    b"{path}").format(
->>>>>>> 12ecb7cb
             path=path.child(cert_file).path)
         self.assertEqual(str(e), expected)
 
@@ -183,15 +173,9 @@
         e = self.assertRaises(
             PathError, UserCredential.from_path, path, self.username
         )
-<<<<<<< HEAD
         expected = ("Private key file could not be opened. "
                     "No such file or directory "
                     "{path}").format(
-=======
-        expected = (b"Private key file could not be opened. "
-                    b"No such file or directory "
-                    b"{path}").format(
->>>>>>> 12ecb7cb
                         path=path.child(key_file).path)
         self.assertEqual(str(e), expected)
 
@@ -211,32 +195,19 @@
         crt_file.write(b"dummy")
         crt_file.close()
         # make file unreadable
-<<<<<<< HEAD
         crt_path.chmod(0o100)
-=======
-        crt_path.chmod(64)
->>>>>>> 12ecb7cb
         key_path = path.child(key_file)
         key_file = key_path.open(b'w')
         key_file.write(b"dummy")
         key_file.close()
         # make file unreadable
-<<<<<<< HEAD
         key_path.chmod(0o100)
-=======
-        key_path.chmod(64)
->>>>>>> 12ecb7cb
         e = self.assertRaises(
             PathError, UserCredential.from_path, path, self.username
         )
         expected = (
-<<<<<<< HEAD
             "Certificate file could not be opened. "
             "Permission denied {path}"
-=======
-            b"Certificate file could not be opened. "
-            b"Permission denied {path}"
->>>>>>> 12ecb7cb
         ).format(path=crt_path.path)
         self.assertEqual(str(e), expected)
 
@@ -260,32 +231,19 @@
         key_file.write(b"dummy")
         key_file.close()
         # make file unreadable
-<<<<<<< HEAD
         key_path.chmod(0o100)
-=======
-        key_path.chmod(64)
->>>>>>> 12ecb7cb
         e = self.assertRaises(
             PathError, UserCredential.from_path, path, self.username
         )
         expected = (
-<<<<<<< HEAD
             "Private key file could not be opened. "
             "Permission denied {path}"
-=======
-            b"Private key file could not be opened. "
-            b"Permission denied {path}"
->>>>>>> 12ecb7cb
         ).format(path=key_path.path)
         self.assertEqual(str(e), expected)
 
     def test_certificate_subject_username(self):
         """
-<<<<<<< HEAD
         A certificate written by ``UserCredential.initialize`` has the
-=======
-        A cert written by ``UserCredential.initialize`` has the
->>>>>>> 12ecb7cb
         subject common name "user-{user}" where {user} is the username
         supplied during the certificate's creation.
         """
@@ -296,11 +254,7 @@
 
     def test_certificate_ou_matches_ca(self):
         """
-<<<<<<< HEAD
         A certificate written by ``UserCredential.initialize`` has the issuing
-=======
-        A cert written by ``UserCredential.initialize`` has the issuing
->>>>>>> 12ecb7cb
         authority's common name as its organizational unit name.
         """
         uc = UserCredential.initialize(self.path, self.ca, self.username)
@@ -314,11 +268,7 @@
 
     def test_certificate_is_signed_by_ca(self):
         """
-<<<<<<< HEAD
         A certificate written by ``UserCredential.initialize`` is validated
-=======
-        A cert written by ``UserCredential.initialize`` is validated
->>>>>>> 12ecb7cb
         as being signed by the certificate authority.
         """
         uc = UserCredential.initialize(self.path, self.ca, self.username)
@@ -331,7 +281,6 @@
 
     def test_certificate_expiration(self):
         """
-<<<<<<< HEAD
         A certificate written by ``UserCredential.initialize`` has an expiry
         date 20 years from the date of signing.
 
@@ -339,33 +288,17 @@
         of day it is run. Fixed in
         https://github.com/ClusterHQ/flocker/pull/1339
         """
-        today = datetime.datetime.now()
-        expected_expiry = today + datetime.timedelta(seconds=EXPIRY_20_YEARS)
+        expected_expiry = datetime.datetime.strptime(
+            EXPIRY_DATE, "%Y%m%d%H%M%SZ")
         uc = UserCredential.initialize(self.path, self.ca, self.username)
         cert = uc.credential.certificate.original
         date_str = cert.get_notAfter()
         expiry_date = datetime.datetime.strptime(date_str, "%Y%m%d%H%M%SZ")
-        self.assertEqual(expiry_date.date(), expected_expiry.date())
+        self.assertEqual(expiry_date, expected_expiry)
 
     def test_certificate_is_rsa_4096_sha_256(self):
         """
         A certificate written by ``UserCredential.initialize`` is an RSA
-=======
-        A cert written by ``UserCredential.initialize`` has an expiry
-        date 20 years from the date of signing.
-        """
-        expected_expiry = datetime.datetime.strptime(
-            EXPIRY_DATE, "%Y%m%d%H%M%SZ")
-        uc = UserCredential.initialize(self.path, self.ca, self.username)
-        cert = uc.credential.certificate.original
-        asn1 = cert.get_notAfter()
-        expiry_date = datetime.datetime.strptime(asn1, "%Y%m%d%H%M%SZ")
-        self.assertEqual(expiry_date, expected_expiry)
-
-    def test_certificate_is_rsa_4096_sha_256(self):
-        """
-        A cert written by ``UserCredential.initialize`` is an RSA
->>>>>>> 12ecb7cb
         4096 bit, SHA-256 format.
         """
         uc = UserCredential.initialize(self.path, self.ca, self.username)
@@ -655,15 +588,9 @@
             EXPIRY_DATE, "%Y%m%d%H%M%SZ")
         nc = NodeCredential.initialize(self.path, self.ca)
         cert = nc.credential.certificate.original
-<<<<<<< HEAD
         date_str = cert.get_notAfter()
         expiry_date = datetime.datetime.strptime(date_str, "%Y%m%d%H%M%SZ")
-        self.assertEqual(expiry_date.date(), expected_expiry.date())
-=======
-        asn1 = cert.get_notAfter()
-        expiry_date = datetime.datetime.strptime(asn1, "%Y%m%d%H%M%SZ")
         self.assertEqual(expiry_date, expected_expiry)
->>>>>>> 12ecb7cb
 
     def test_certificate_is_rsa_4096_sha_256(self):
         """
@@ -935,15 +862,9 @@
             EXPIRY_DATE, "%Y%m%d%H%M%SZ")
         cc = ControlCredential.initialize(self.path, self.ca)
         cert = cc.credential.certificate.original
-<<<<<<< HEAD
         date_str = cert.get_notAfter()
         expiry_date = datetime.datetime.strptime(date_str, "%Y%m%d%H%M%SZ")
-        self.assertEqual(expiry_date.date(), expected_expiry.date())
-=======
-        asn1 = cert.get_notAfter()
-        expiry_date = datetime.datetime.strptime(asn1, "%Y%m%d%H%M%SZ")
         self.assertEqual(expiry_date, expected_expiry)
->>>>>>> 12ecb7cb
 
     def test_certificate_is_rsa_4096_sha_256(self):
         """
@@ -1201,15 +1122,9 @@
         path.makedirs()
         ca = RootCredential.initialize(path, b"mycluster")
         cert = ca.credential.certificate.original
-<<<<<<< HEAD
         date_str = cert.get_notAfter()
         expiry_date = datetime.datetime.strptime(date_str, "%Y%m%d%H%M%SZ")
-        self.assertEqual(expiry_date.date(), expected_expiry.date())
-=======
-        asn1 = cert.get_notAfter()
-        expiry_date = datetime.datetime.strptime(asn1, "%Y%m%d%H%M%SZ")
         self.assertEqual(expiry_date, expected_expiry)
->>>>>>> 12ecb7cb
 
     def test_certificate_is_rsa_4096_sha_256(self):
         """
