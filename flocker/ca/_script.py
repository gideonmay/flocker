--- conflicted
+++ resolved
@@ -90,8 +90,7 @@
 
 
 @flocker_standard_options
-<<<<<<< HEAD
-class NodeCertificateOptions(Options):
+class NodeCertificateOptions(PrettyOptions):
     """
     Command line options for ``flocker-ca create-node-certificate``.
     """
@@ -122,9 +121,7 @@
         self["inputpath"] = FilePath(self["inputpath"])
         self["outputpath"] = FilePath(self["outputpath"])
 
-        d = Deferred()
-
-        def generateCert(_):
+        try:
             try:
                 ca = RootCredential.from_path(self["inputpath"])
                 nc = NodeCredential.initialize(self["outputpath"], ca)
@@ -137,22 +134,13 @@
                 )
             except PathError as e:
                 raise UsageError(str(e))
-
-        def generateError(failure):
-            print b"Error: {error}".format(error=str(failure.value))
-            sys.exit(1)
-
-        d.addCallback(generateCert)
-        d.addErrback(generateError)
-        d.callback(None)
-        return d
-
-
-@flocker_standard_options
-class ControlCertificateOptions(Options):
-=======
+        except UsageError as e:
+            raise SystemExit(u"Error: {error}".format(error=str(e)))
+        return succeed(None)
+
+
+@flocker_standard_options
 class ControlCertificateOptions(PrettyOptions):
->>>>>>> ea96892c
     """
     Command line options for ``flocker-ca create-control-certificate``.
     """
