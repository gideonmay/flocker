--- conflicted
+++ resolved
@@ -19,12 +19,8 @@
 from twisted.python.filepath import FilePath
 
 from pyrsistent import (
-<<<<<<< HEAD
-    pmap, PRecord, field, PMap, CheckedPSet, CheckedPMap,
+    pmap, PRecord, field, PMap, CheckedPSet, CheckedPMap, discard,
     optional as optional_type
-=======
-    pmap, PRecord, field, PMap, CheckedPSet, CheckedPMap, discard
->>>>>>> 2470092a
     )
 
 from zope.interface import Interface, implementer
