--- conflicted
+++ resolved
@@ -8,45 +8,6 @@
 from nomenclature.syscalls import unshare, setns, CLONE_NEWNET
 from ipaddr import IPAddress
 
-<<<<<<< HEAD
-
-class _Preserver(object):
-    """
-    Implementation helper for :py:func:`preserve_iptables`.
-    """
-    def preserve(self):
-        """
-        Use ``iptables-save`` to record the current rules.
-        """
-        # Naive use of iptables-save | iptables-restore isn't actually a safe
-        # way to restore original configuration.
-        # https://bugzilla.netfilter.org/show_bug.cgi?id=960
-        tables = [b"filter", b"nat", b"mangle", b"raw", b"security"]
-
-        # Add material to flush every table first.  This overcomes the lack of
-        # information about "empty" tables in the bare iptables-save output.
-        flush_rules = "".join(
-            "*{table}\nCOMMIT\n".format(table=table) for table in tables)
-        self.rules = flush_rules + check_output([b"iptables-save"])
-
-    def restore(self):
-        """
-        Use ``iptables-restore`` to put the previously recorded rules back on
-        the system.
-
-        :raise Exception: If the ``iptables-restore`` command exits with an
-            error code.
-        """
-        process = Popen([b"iptables-restore"], stdin=PIPE)
-        process.stdin.write(self.rules)
-        process.stdin.close()
-        exit_code = process.wait()
-        if exit_code != 0:
-            raise Exception(
-                "Possibly failed to restore iptables configuration: %s" % (
-                    exit_code,))
-=======
->>>>>>> 68da8bdb
 
 def get_iptables_rules():
     """
@@ -58,15 +19,16 @@
     """
     rules = check_output([b"iptables-save"])
     return [
-            rule
-            for rule in rules.splitlines()
-            # Comments don't matter.  They always differ because they
-            # include timestamps.
-            if not rule.startswith("#")
-            # Chain data could matter but doesn't.  The implementation
-            # doesn't mess with this stuff.  It typically differs in
-            # uninteresting ways - such as matched packet counters.
-            and not rule.startswith(":")]
+        rule
+        for rule in rules.splitlines()
+        # Comments don't matter.  They always differ because they
+        # include timestamps.
+        if not rule.startswith("#")
+        # Chain data could matter but doesn't.  The implementation
+        # doesn't mess with this stuff.  It typically differs in
+        # uninteresting ways - such as matched packet counters.
+        and not rule.startswith(":")
+        ]
 
 
 class _Namespace(object):
@@ -90,7 +52,6 @@
         check_call(['ip', 'link', 'set', 'eth0', 'up'])
         check_call(['ip', 'addr', 'add', '10.0.0.1/8', 'dev', 'eth0'])
 
-
     def restore(self):
         """
         Restore the original network namespace.
