--- conflicted
+++ resolved
@@ -808,28 +808,15 @@
     return sequence(commands)
 
 
-<<<<<<< HEAD
-def configure_cluster(control_node, agent_nodes,
-                      certificates, dataset_backend,
-                      dataset_backend_configuration):
-=======
-def configure_cluster(cluster):
->>>>>>> b721c8c8
+def configure_cluster(cluster, dataset_backend_configuration):
     """
     Configure flocker-control, flocker-dataset-agent and
     flocker-container-agent on a collection of nodes.
 
-<<<<<<< HEAD
-    :param INode control_node: The control node.
-    :param list agent_nodes: List of ``INode`` providers representing agent
-        nodes.
-    :param Certificates certificates: Certificates to upload.
-    :param DatasetBackend dataset_backend: Dataset backend to configure.
+    :param Cluster cluster: Description of the cluster to configure.
+
     :param dict dataset_backend_configuration: Configuration parameters to
         supply to the dataset backend.
-=======
-    :param Cluster cluster: Description of the cluster to configure.
->>>>>>> b721c8c8
     """
     return sequence([
         run_remotely(
@@ -843,27 +830,6 @@
                 task_enable_flocker_control(cluster.control_node.distribution),
                 ]),
         ),
-<<<<<<< HEAD
-    ] + list(
-        run_remotely(
-            username='root',
-            address=node.address,
-            commands=sequence([
-                task_install_node_certificates(
-                    certificates.cluster.certificate,
-                    certnkey.certificate,
-                    certnkey.key),
-                task_enable_flocker_agent(
-                    distribution=node.distribution,
-                    control_node=control_node.address,
-                    dataset_backend=dataset_backend,
-                    dataset_backend_configuration=dataset_backend_configuration,
-                ),
-            ]),
-        )
-        for certnkey, node in zip(certificates.nodes, agent_nodes)
-    ))
-=======
         sequence([
             sequence([
                 run_remotely(
@@ -878,10 +844,12 @@
                             distribution=node.distribution,
                             control_node=cluster.control_node.address,
                             dataset_backend=cluster.dataset_backend,
+                            dataset_backend_configuration=(
+                                dataset_backend_configuration
+                            ),
                         )]),
                     ),
             ]) for certnkey, node
             in zip(cluster.certificates.nodes, cluster.agent_nodes)
         ])
-    ])
->>>>>>> b721c8c8
+    ])