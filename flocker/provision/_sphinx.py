# Copyright Hybrid Logic Ltd.  See LICENSE file for details.

"""
Sphinx extension to add a ``task`` directive

This directive allows sharing code between documentation and provisioning code.

.. code-block:: rest

   .. task:: name_of_task

``name_of_task`` must the name of a task in ``flocker.provision._tasks``,
without the ``task_`` prefix. A task must take a single runner argument.
"""

from inspect import getsourcefile
from docutils.parsers.rst import Directive
from docutils import nodes
from docutils.statemachine import StringList

from flocker import __version__ as version

from flocker.docs import get_installable_version
from flocker.docs.version_extensions import PLACEHOLDER

from . import _tasks as tasks
from ._ssh import Run, Sudo, Comment, Put
from ._effect import dispatcher as base_dispatcher, SequenceFailed
from effect import (
    sync_perform, sync_performer,
    ComposedDispatcher, TypeDispatcher,
    NoPerformerFoundError,
)


def run_for_docs(effect):

    commands = []

    @sync_performer
    def run(dispatcher, intent):
        commands.append(intent.command)

    @sync_performer
    def sudo(dispatcher, intent):
        commands.append("sudo %s" % (intent.command,))

    @sync_performer
    def comment(dispatcher, intent):
        commands.append("# %s" % (intent.comment))

    @sync_performer
    def put(dispatcher, intent):
        commands.append([
            "cat <<EOF > %s" % (intent.path,),
        ] + intent.content.splitlines() + [
            "EOF",
        ])

    sync_perform(
        ComposedDispatcher([
            TypeDispatcher({
                Run: run,
                Sudo: sudo,
                Comment: comment,
                Put: put,
            }),
            base_dispatcher,
        ]),
        effect,
    )

    return commands


class TaskDirective(Directive):
    """
    Implementation of the C{task} directive.
    """
    required_arguments = 1
    optional_arguments = 1
    final_argument_whitespace = True

    option_spec = {
        'prompt': str
    }

    def run(self):
        task = getattr(tasks, 'task_%s' % (self.arguments[0],))
        prompt = self.options.get('prompt', '$')
        if len(self.arguments) > 1:
<<<<<<< HEAD
            task_arguments = self.arguments[1].encode("utf-8").split()
=======
            # Some tasks can include the latest installable version as (part
            # of) an argument. This replaces a placeholder with that version.
            latest = get_installable_version(version)
            task_arguments = [item.replace(PLACEHOLDER, latest) for
                              item in self.arguments[1].split()]
>>>>>>> 6d1f285f
        else:
            task_arguments = []

        commands = task(*task_arguments)
        lines = ['.. prompt:: bash %s,> auto' % (prompt,), '']

        try:
            command_lines = run_for_docs(commands)
        except NoPerformerFoundError as e:
            raise self.error("task: %s not supported"
                             % (type(e.args[0]).__name__,))
        except SequenceFailed as e:
            print e.error

        for command_line in command_lines:
            # handler can return either a string or a list.  If it returns a
            # list, treat the elements after the first as continuation lines.
            if isinstance(command_line, list):
                lines.append('   %s %s' % (prompt, command_line[0],))
                lines.extend(['   > %s' % (line,)
                              for line in command_line[1:]])
            else:
                lines.append('   %s %s' % (prompt, command_line,))

        # The following three lines record (some?) of the dependencies of the
        # directive, so automatic regeneration happens.  Specifically, it
        # records this file, and the file where the task is declared.
        task_file = getsourcefile(task)
        tasks_file = getsourcefile(tasks)
        self.state.document.settings.record_dependencies.add(task_file)
        self.state.document.settings.record_dependencies.add(tasks_file)
        self.state.document.settings.record_dependencies.add(__file__)

        node = nodes.Element()
        text = StringList(lines)
        self.state.nested_parse(text, self.content_offset, node)
        return node.children


def setup(app):
    """
    Entry point for sphinx extension.
    """
    app.add_directive('task', TaskDirective)<|MERGE_RESOLUTION|>--- conflicted
+++ resolved
@@ -89,15 +89,12 @@
         task = getattr(tasks, 'task_%s' % (self.arguments[0],))
         prompt = self.options.get('prompt', '$')
         if len(self.arguments) > 1:
-<<<<<<< HEAD
-            task_arguments = self.arguments[1].encode("utf-8").split()
-=======
             # Some tasks can include the latest installable version as (part
             # of) an argument. This replaces a placeholder with that version.
+            arguments = self.arguments[1].encode("utf-8").split()
             latest = get_installable_version(version)
             task_arguments = [item.replace(PLACEHOLDER, latest) for
-                              item in self.arguments[1].split()]
->>>>>>> 6d1f285f
+                              item in arguments]
         else:
             task_arguments = []
 
