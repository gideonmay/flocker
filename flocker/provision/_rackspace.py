# Copyright Hybrid Logic Ltd.  See LICENSE file for details.

"""
Rackspace provisioner.
"""

from ._libcloud import monkeypatch, LibcloudProvisioner
from ._install import (
    provision,
    task_open_control_firewall,
)
from ._ssh import run_remotely

from ._effect import sequence


def get_default_username(distribution):
    """
    Return the username available by default on a system.

    :param str distribution: Name of the operating system distribution
    :return str: The username made available by Rackspace for this
        distribution.
    """
    return 'root'


def provision_rackspace(node, package_source, distribution, variants):
    """
    Provision flocker on this node.

    :param LibcloudNode node: Node to provision.
    :param PackageSource package_source: See func:`task_install_flocker`
    :param bytes distribution: See func:`task_install_flocker`
    :param set variants: The set of variant configurations to use when
        provisioning
    """
    commands = []
<<<<<<< HEAD
    if distribution in ('centos-7',):
        commands.append(run_remotely(
            username=get_default_username(distribution),
            address=node.address,
            commands=sequence([
                task_upgrade_kernel(node.distribution),
                Effect(Func(node.reboot)),
            ]),
        ))

=======
>>>>>>> e149c6f9
    commands.append(run_remotely(
        username=get_default_username(distribution),
        address=node.address,
        commands=sequence([
            provision(
                package_source=package_source,
                distribution=node.distribution,
                variants=variants,
            ),
            # https://clusterhq.atlassian.net/browse/FLOC-1550
            # This should be part of ._install.configure_cluster
            task_open_control_firewall(node.distribution),
        ]),
    ))

    return sequence(commands)


IMAGE_NAMES = {
    'fedora-20': u'Fedora 20 (Heisenbug) (PVHVM)',
    'centos-7': u'CentOS 7 (PVHVM)',
    'ubuntu-14.04': u'Ubuntu 14.04 LTS (Trusty Tahr) (PVHVM)'
}


def rackspace_provisioner(username, key, region, keyname):
    """
    Create a LibCloudProvisioner for provisioning nodes on rackspace.

    :param bytes username: The user to connect to rackspace with.
    :param bytes key: The API key associated with the user.
    :param bytes region: The rackspace region in which to launch the instance.
    :param bytes keyname: The name of an existing ssh public key configured in
       rackspace. The provision step assumes the corresponding private key is
       available from an agent.
    """
    # Import these here, so that this can be imported without
    # installng libcloud.
    from libcloud.compute.providers import get_driver, Provider
    monkeypatch()
    driver = get_driver(Provider.RACKSPACE)(
        key=username,
        secret=key,
        region=region)

    provisioner = LibcloudProvisioner(
        driver=driver,
        keyname=keyname,
        image_names=IMAGE_NAMES,
        create_node_arguments=lambda **kwargs: {
            "ex_config_drive": "true",
        },
        provision=provision_rackspace,
        default_size="performance1-8",
        get_default_user=get_default_username,
    )

    return provisioner<|MERGE_RESOLUTION|>--- conflicted
+++ resolved
@@ -36,19 +36,6 @@
         provisioning
     """
     commands = []
-<<<<<<< HEAD
-    if distribution in ('centos-7',):
-        commands.append(run_remotely(
-            username=get_default_username(distribution),
-            address=node.address,
-            commands=sequence([
-                task_upgrade_kernel(node.distribution),
-                Effect(Func(node.reboot)),
-            ]),
-        ))
-
-=======
->>>>>>> e149c6f9
     commands.append(run_remotely(
         username=get_default_username(distribution),
         address=node.address,
