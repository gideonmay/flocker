--- conflicted
+++ resolved
@@ -10,12 +10,8 @@
 
 from twisted.trial.unittest import TestCase
 
-<<<<<<< HEAD
-from twisted.web.http import BAD_REQUEST
 from twisted.internet import reactor
 
-=======
->>>>>>> d47caff1
 from treq import get, json_content
 
 from ..testtools import REALISTIC_BLOCKDEVICE_SIZE, loop_until, random_name
