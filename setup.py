--- conflicted
+++ resolved
@@ -158,12 +158,8 @@
         "jsonschema == 2.4.0",
         "klein == 0.2.3",
         "pyrsistent == 0.9.1",
-<<<<<<< HEAD
         "pyOpenSSL == 0.14",
-=======
-
         "effect==0.1a13",
->>>>>>> 2f942c5a
         ],
 
     extras_require={
