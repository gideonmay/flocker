--- conflicted
+++ resolved
@@ -600,13 +600,8 @@
             "{!r} config stanza.".format(provider)
         )
 
-<<<<<<< HEAD
-    def _runner_VAGRANT(self, package_source, dataset_backend,
-                        provider_config):
-=======
     def _runner_VAGRANT(self, package_source,
                         dataset_backend, provider_config):
->>>>>>> 4f7e4d35
         """
         :param PackageSource package_source: The source of omnibus packages.
         :param DatasetBackend dataset_backend: A ``DatasetBackend`` constant.
@@ -668,12 +663,7 @@
         if provider_config is None:
             self._provider_config_missing(provider)
 
-<<<<<<< HEAD
         provisioner = CLOUD_PROVIDERS[provider](**provider_config)
-=======
-        cloud_config = provider_config.copy()
-        provisioner = CLOUD_PROVIDERS[provider](**cloud_config)
->>>>>>> 4f7e4d35
         return LibcloudRunner(
             config=self['config'],
             top_level=self.top_level,
