# -*- test-case-name: admin.test.test_release -*-
# Copyright Hybrid Logic Ltd.  See LICENSE file for details.

"""
Helper utilities for the Flocker release process.

XXX This script is not automatically checked by buildbot. See
https://clusterhq.atlassian.net/browse/FLOC-397
"""

import json
import os
import sys
import tempfile

from setuptools import __version__ as setuptools_version
from subprocess import check_call

from effect import (
    Effect, sync_perform, ComposedDispatcher)
from effect.do import do

from characteristic import attributes
from git import GitCommandError, Repo

import requests

from twisted.python.filepath import FilePath
from twisted.python.usage import Options, UsageError
from twisted.python.constants import Names, NamedConstant
from twisted.web import template

import flocker
from flocker.common.version import get_package_key_suffix
from flocker.provision._effect import sequence, dispatcher as base_dispatcher

from flocker.common.version import (
    get_doc_version,
    get_pre_release,
    is_pre_release,
    is_release,
    is_weekly_release,
    target_release,
    UnparseableVersion,
)
from flocker.provision._install import ARCHIVE_BUCKET

from .aws import (
    boto_dispatcher,
    UpdateS3RoutingRule,
    UpdateS3ErrorPage,
    ListS3Keys,
    DeleteS3Keys,
    CopyS3Keys,
    DownloadS3KeyRecursively,
    UploadToS3,
    UploadToS3Recursively,
    CreateCloudFrontInvalidation,

)

from .yum import (
    yum_dispatcher,
    CreateRepo,
    DownloadPackagesFromRepository,
)

from .vagrant import vagrant_version
from .homebrew import make_recipe
from .packaging import Distribution


DEV_ARCHIVE_BUCKET = 'clusterhq-dev-archive'


class NotTagged(Exception):
    """
    Raised if publishing to production and the version being published version
    isn't tagged.
    """


class NotARelease(Exception):
    """
    Raised if trying to publish documentation to, or packages for a version
    that isn't a release.
    """


class DocumentationRelease(Exception):
    """
    Raised if trying to upload packages for a documentation release.
    """


class Environments(Names):
    """
    The environments that documentation can be published to.
    """
    PRODUCTION = NamedConstant()
    STAGING = NamedConstant()


class TagExists(Exception):
    """
    Raised if trying to release a version for which a tag already exists.
    """


class BranchExists(Exception):
    """
    Raised if trying to release a version for which a branch already exists.
    """


class BaseBranchDoesNotExist(Exception):
    """
    Raised if trying to release a version for which the expected base branch
    does not exist.
    """


class MissingPreRelease(Exception):
    """
    Raised if trying to release a pre-release for which the previous expected
    pre-release does not exist.
    """


class NoPreRelease(Exception):
    """
    Raised if trying to release a marketing release if no pre-release exists.
    """


class PushFailed(Exception):
    """
    Raised if pushing to Git fails.
    """


class IncorrectSetuptoolsVersion(Exception):
    """
    Raised if trying to create packages which require a specific version of
    setuptools to be installed.
    """


@attributes([
    'documentation_bucket',
    'cloudfront_cname',
    'dev_bucket',
])
class DocumentationConfiguration(object):
    """
    The configuration for publishing documentation.

    :ivar bytes documentation_bucket: The bucket to publish documentation to.
    :ivar bytes cloudfront_cname: a CNAME associated to the cloudfront
        distribution pointing at the documentation bucket.
    :ivar bytes dev_bucket: The bucket buildbot uploads documentation to.
    """

DOCUMENTATION_CONFIGURATIONS = {
    Environments.PRODUCTION:
        DocumentationConfiguration(
            documentation_bucket="clusterhq-docs",
            cloudfront_cname="docs.clusterhq.com",
            dev_bucket="clusterhq-dev-docs"),
    Environments.STAGING:
        DocumentationConfiguration(
            documentation_bucket="clusterhq-staging-docs",
            cloudfront_cname="docs.staging.clusterhq.com",
            dev_bucket="clusterhq-dev-docs"),
}


@do
def publish_docs(flocker_version, doc_version, environment):
    """
    Publish the Flocker documentation. The documentation for each version of
    Flocker is uploaded to a development bucket on S3 by the build server and
    this copies the documentation for a particular ``flocker_version`` and
    publishes it as ``doc_version``. Attempting to publish documentation to a
    staging environment as a documentation version publishes it as the version
    being updated.

    :param bytes flocker_version: The version of Flocker to publish the
        documentation for.
    :param bytes doc_version: The version to publish the documentation as.
    :param Environments environment: The environment to publish the
        documentation to.
    :raises NotARelease: Raised if trying to publish to a version that isn't a
        release.
    :raises NotTagged: Raised if publishing to production and the version being
        published version isn't tagged.
    """
    if not (is_release(doc_version)
            or is_weekly_release(doc_version)
            or is_pre_release(doc_version)):
        raise NotARelease()

    if environment == Environments.PRODUCTION:
        if get_doc_version(flocker_version) != doc_version:
            raise NotTagged()
    configuration = DOCUMENTATION_CONFIGURATIONS[environment]

    dev_prefix = '%s/' % (flocker_version,)
    version_prefix = 'en/%s/' % (get_doc_version(doc_version),)

    is_dev = not is_release(doc_version)
    if is_dev:
        stable_prefix = "en/devel/"
    else:
        stable_prefix = "en/latest/"

    # Get the list of keys in the new documentation.
    new_version_keys = yield Effect(
        ListS3Keys(bucket=configuration.dev_bucket,
                   prefix=dev_prefix))
    # Get the list of keys already existing for the given version.
    # This should only be non-empty for documentation releases.
    existing_version_keys = yield Effect(
        ListS3Keys(bucket=configuration.documentation_bucket,
                   prefix=version_prefix))

    # Copy the new documentation to the documentation bucket.
    yield Effect(
        CopyS3Keys(source_bucket=configuration.dev_bucket,
                   source_prefix=dev_prefix,
                   destination_bucket=configuration.documentation_bucket,
                   destination_prefix=version_prefix,
                   keys=new_version_keys))

    # Delete any keys that aren't in the new documentation.
    yield Effect(
        DeleteS3Keys(bucket=configuration.documentation_bucket,
                     prefix=version_prefix,
                     keys=existing_version_keys - new_version_keys))

    # Update the key used for error pages if we're publishing to staging or if
    # we're publishing a marketing release to production.
    if ((environment is Environments.STAGING) or
        (environment is Environments.PRODUCTION and not is_dev)):
        yield Effect(
            UpdateS3ErrorPage(bucket=configuration.documentation_bucket,
                              target_prefix=version_prefix))

    # Update the redirect for the stable URL (en/latest/ or en/devel/)
    # to point to the new version. Returns the old target.
    old_prefix = yield Effect(
        UpdateS3RoutingRule(bucket=configuration.documentation_bucket,
                            prefix=stable_prefix,
                            target_prefix=version_prefix))

    # If we have changed versions, get all the keys from the old version
    if old_prefix:
        previous_version_keys = yield Effect(
            ListS3Keys(bucket=configuration.documentation_bucket,
                       prefix=old_prefix))
    else:
        previous_version_keys = set()

    # The changed keys are the new keys, the keys that were deleted from this
    # version, and the keys for the previous version.
    changed_keys = (new_version_keys |
                    existing_version_keys |
                    previous_version_keys)

    # S3 serves /index.html when given /, so any changed /index.html means
    # that / changed as well.
    # Note that we check for '/index.html' but remove 'index.html'
    changed_keys |= {key_name[:-len('index.html')]
                     for key_name in changed_keys
                     if key_name.endswith('/index.html')}

    # Always update the root.
    changed_keys |= {''}

    # The full paths are all the changed keys under the stable prefix, and
    # the new version prefix. This set is slightly bigger than necessary.
    changed_paths = {prefix + key_name
                     for key_name in changed_keys
                     for prefix in [stable_prefix, version_prefix]}

    # Invalidate all the changed paths in cloudfront.
    yield Effect(
        CreateCloudFrontInvalidation(cname=configuration.cloudfront_cname,
                                     paths=changed_paths))


class PublishDocsOptions(Options):
    """
    Arguments for ``publish-docs`` script.
    """

    optParameters = [
        ["flocker-version", None, flocker.__version__,
         "The version of flocker from which the documentation was built."],
        ["doc-version", None, None,
         "The version to publish the documentation as.\n"
         "This will differ from \"flocker-version\" for staging uploads."
         "Attempting to publish documentation as a documentation version "
         "publishes it as the version being updated.\n"
         "``doc-version`` is set to 0.3.0+doc1 the documentation will be "
         "published as 0.3.0.\n"],
    ]

    optFlags = [
        ["production", None, "Publish documentation to production."],
    ]

    environment = Environments.STAGING

    def parseArgs(self):
        if self['doc-version'] is None:
            self['doc-version'] = get_doc_version(self['flocker-version'])

        if self['production']:
            self.environment = Environments.PRODUCTION


def publish_docs_main(args, base_path, top_level):
    """
    :param list args: The arguments passed to the script.
    :param FilePath base_path: The executable being run.
    :param FilePath top_level: The top-level of the flocker repository.
    """
    options = PublishDocsOptions()

    try:
        options.parseOptions(args)
    except UsageError as e:
        sys.stderr.write("%s: %s\n" % (base_path.basename(), e))
        raise SystemExit(1)

    try:
        sync_perform(
            dispatcher=ComposedDispatcher([boto_dispatcher, base_dispatcher]),
            effect=publish_docs(
                flocker_version=options['flocker-version'],
                doc_version=options['doc-version'],
                environment=options.environment,
                ))
    except NotARelease:
        sys.stderr.write("%s: Can't publish non-release.\n"
                         % (base_path.basename(),))
        raise SystemExit(1)
    except NotTagged:
        sys.stderr.write(
            "%s: Can't publish non-tagged version to production.\n"
            % (base_path.basename(),))
        raise SystemExit(1)


class UploadOptions(Options):
    """
    Options for uploading artifacts.
    """
    optParameters = [
        ["flocker-version", None, flocker.__version__,
         "The version of Flocker to upload artifacts for."
         "Python packages for " + flocker.__version__ + "will be uploaded.\n"],
        ["target", None, ARCHIVE_BUCKET,
         "The bucket to upload artifacts to.\n"],
        ["build-server", None,
         b'http://build.clusterhq.com',
         "The URL of the build-server.\n"],
        ["homebrew-tap", None, "git@github.com:ClusterHQ/homebrew-tap.git",
         "The Git repository to add a Homebrew recipe to.\n"],
    ]

    def parseArgs(self):
        version = self['flocker-version']

        if not (is_release(version)
                or is_weekly_release(version)
                or is_pre_release(version)):
            raise NotARelease()

        if get_doc_version(version) != version:
            raise DocumentationRelease()


FLOCKER_PACKAGES = [
    b'clusterhq-python-flocker',
    b'clusterhq-flocker-cli',
    b'clusterhq-flocker-node',
]


def publish_homebrew_recipe(homebrew_repo_url, version, source_bucket,
                            scratch_directory):
    """
    Publish a Homebrew recipe to a Git repository.

    :param git.Repo homebrew_repo: Homebrew tap Git repository. This should
        be an SSH URL so as not to require a username and password.
    :param bytes version: Version of Flocker to publish a recipe for.
    :param bytes source_bucket: S3 bucket to get source distribution from.
    :param FilePath scratch_directory: Temporary directory to create a recipe
        in.
    """
    url_template = 'https://{bucket}.s3.amazonaws.com/python/Flocker-{version}.tar.gz'  # noqa
    sdist_url = url_template.format(bucket=source_bucket, version=version)
    content = make_recipe(
        version=version,
        sdist_url=sdist_url)
    homebrew_repo = Repo.clone_from(
        url=homebrew_repo_url,
        to_path=scratch_directory.path)
    recipe = 'flocker-{version}.rb'.format(version=version)
    FilePath(homebrew_repo.working_dir).child(recipe).setContent(content)

    homebrew_repo.index.add([recipe])
    homebrew_repo.index.commit('Add recipe for Flocker version ' + version)
    push_info = homebrew_repo.remotes.origin.push(homebrew_repo.head)[0]
    if (push_info.flags & push_info.ERROR) != 0:
        raise PushFailed()


@do
def publish_vagrant_metadata(version, box_url, scratch_directory, box_name,
                             target_bucket):
    """
    Publish Vagrant metadata for a given version of a given box.

    :param bytes version: The version of the Vagrant box to publish metadata
        for.
    :param bytes box_url: The URL of the Vagrant box.
    :param FilePath scratch_directory: A directory to create Vagrant metadata
        files in before uploading.
    :param bytes box_name: The name of the Vagrant box to publish metadata for.
    :param bytes target_bucket: S3 bucket to upload metadata to.
    """
    metadata_filename = '{box_name}.json'.format(box_name=box_name)
    # Download recursively because there may not be a metadata file
    yield Effect(DownloadS3KeyRecursively(
        source_bucket=target_bucket,
        source_prefix='vagrant',
        target_path=scratch_directory,
        filter_extensions=(metadata_filename,)))

    metadata = {
        "description": "clusterhq/{box_name} box.".format(box_name=box_name),
        "name": "clusterhq/{box_name}".format(box_name=box_name),
        "versions": [],
    }

    try:
        existing_metadata_file = scratch_directory.children()[0]
    except IndexError:
        pass
    else:
        existing_metadata = json.loads(existing_metadata_file.getContent())
        for version_metadata in existing_metadata['versions']:
            # In the future we may want to have multiple providers for the
            # same version but for now we discard any current providers for
            # the version being added.
            if version_metadata['version'] != vagrant_version(version):
                metadata['versions'].append(version_metadata)

    metadata['versions'].append({
        "version": vagrant_version(version),
        "providers": [
            {
                "url": box_url,
                "name": "virtualbox",
            },
        ],
    })

    # If there is an existing file, overwrite it. Else create a new file.
    new_metadata_file = scratch_directory.child(metadata_filename)
    new_metadata_file.setContent(json.dumps(metadata))

    yield Effect(UploadToS3(
        source_path=scratch_directory,
        target_bucket=target_bucket,
        target_key='vagrant/' + metadata_filename,
        file=new_metadata_file,
        ))


@do
def update_repo(package_directory, target_bucket, target_key, source_repo,
                packages, flocker_version, distro_name, distro_version):
    """
    Update ``target_bucket`` yum repository with ``packages`` from
    ``source_repo`` repository.

    :param FilePath package_directory: Temporary directory to download
        repository to.
    :param bytes target_bucket: S3 bucket to upload repository to.
    :param bytes target_key: Path within S3 bucket to upload repository to.
    :param bytes source_repo: Repository on the build server to get packages
        from.
    :param list packages: List of bytes, each specifying the name of a package
        to upload to the repository.
    :param bytes flocker_version: The version of flocker to upload packages
        for.
    :param distro_name: The name of the distribution to upload packages for.
    :param distro_version: The distro_version of the distribution to upload
        packages for.
    """
    package_directory.createDirectory()

    distribution = Distribution(
        name=distro_name,
        version=distro_version,
    )
    package_type = distribution.package_type()

    yield Effect(DownloadS3KeyRecursively(
        source_bucket=target_bucket,
        source_prefix=target_key,
        target_path=package_directory,
        filter_extensions=('.' + package_type.value,)))

    downloaded_packages = yield Effect(DownloadPackagesFromRepository(
        source_repo=source_repo,
        target_path=package_directory,
        packages=packages,
        flocker_version=flocker_version,
        distro_name=distro_name,
        distro_version=distro_version,
        ))

    new_metadata = yield Effect(CreateRepo(
        repository_path=package_directory,
        distro_name=distro_name,
        distro_version=distro_version,
        ))

    yield Effect(UploadToS3Recursively(
        source_path=package_directory,
        target_bucket=target_bucket,
        target_key=target_key,
        files=downloaded_packages | new_metadata,
        ))

<<<<<<< HEAD

@do
def copy_tutorial_vagrant_box(target_bucket, dev_bucket, version):
    """
    Copy the tutorial box from a ``dev_bucket`` to a ``target_bucket``.

    :param bytes target_bucket: S3 bucket to copy tutorial box to.
    :param bytes dev_bucket: S3 bucket to copy tutorial box from.
    :param bytes version: Version of Flocker to copy the tutorial box for.
    """
    yield Effect(
        CopyS3Keys(source_bucket=dev_bucket,
                   source_prefix='vagrant/tutorial/',
                   destination_bucket=target_bucket,
                   destination_prefix='vagrant/tutorial/',
                   keys=['flocker-tutorial-{}.box'.format(version)]))


=======
>>>>>>> 21a4b518
@do
def upload_rpms(scratch_directory, target_bucket, version, build_server):
    """
    The ClusterHQ yum repository contains packages for Flocker, as well as the
    dependencies which aren't available in Fedora 20 or CentOS 7. It is
    currently hosted on Amazon S3. When doing a release, we want to add the
    new Flocker packages, while preserving the existing packages in the
    repository. To do this, we download the current repository, add the new
    package, update the metadata, and then upload the repository.

    :param FilePath scratch_directory: Temporary directory to download
        repository to.
    :param bytes target_bucket: S3 bucket to upload repository to.
    :param bytes version: Version to download RPMs for.
    :param bytes build_server: Server to download new RPMs from.
    """
    operating_systems = [
        {'distro': 'fedora', 'version': '20', 'arch': 'x86_64'},
        {'distro': 'centos', 'version': '7', 'arch': 'x86_64'},
        {'distro': 'ubuntu', 'version': '14.04', 'arch': 'amd64'},
    ]

    for operating_system in operating_systems:
        yield update_repo(
            package_directory=scratch_directory.child(
                b'{}-{}-{}'.format(
                    operating_system['distro'],
                    operating_system['version'],
                    operating_system['arch'])),
            target_bucket=target_bucket,
            target_key=os.path.join(
                operating_system['distro'] + get_package_key_suffix(version),
                operating_system['version'],
                operating_system['arch']),
            source_repo=os.path.join(
                build_server, b'results/omnibus',
                version,
                b'{}-{}'.format(
                    operating_system['distro'],
                    operating_system['version'])),
            packages=FLOCKER_PACKAGES,
            flocker_version=version,
            distro_name=operating_system['distro'],
            distro_version=operating_system['version'],
        )


packages_template = (
    '<html xmlns:t="http://twistedmatrix.com/ns/twisted.web.template/0.1">\n'
    'This is an index for pip\n'
    '<div t:render="packages"><a>'
    '<t:attr name="href"><t:slot name="package_name" /></t:attr>'
    '<t:slot name="package_name" />'
    '</a><br />\n</div>'
    '</html>'
    )


class PackagesElement(template.Element):
    """A Twisted Web template element to render the Pip index file."""

    def __init__(self, packages):
        template.Element.__init__(self, template.XMLString(packages_template))
        self._packages = packages

    @template.renderer
    def packages(self, request, tag):
        for package in self._packages:
            if package != 'index.html':
                yield tag.clone().fillSlots(package_name=package)


def create_pip_index(scratch_directory, packages):
    """
    Create an index file for pip.

    :param FilePath scratch_directory: Temporary directory to create index in.
    :param list packages: List of bytes, filenames of packages to be in the
        index.
    """
    index_file = scratch_directory.child('index.html')
    with index_file.open('w') as f:
        # Although this returns a Deferred, it works without the reactor
        # because there are no Deferreds in the template evaluation.
        # See this cheat described at
        # https://twistedmatrix.com/documents/15.0.0/web/howto/twisted-templates.html
        template.flatten(None, PackagesElement(packages), f.write)
    return index_file


@do
def upload_pip_index(scratch_directory, target_bucket):
    """
    Upload an index file for pip to S3.

    :param FilePath scratch_directory: Temporary directory to create index in.
    :param bytes target_bucket: S3 bucket to upload index to.
    """
    packages = yield Effect(
        ListS3Keys(bucket=target_bucket,
                   prefix='python/'))

    index_path = create_pip_index(
        scratch_directory=scratch_directory,
        packages=packages)

    yield Effect(
        UploadToS3(
            source_path=scratch_directory,
            target_bucket=target_bucket,
            target_key='python/index.html',
            file=index_path,
        ))


@do
def upload_python_packages(scratch_directory, target_bucket, top_level,
                           output, error):
    """
    The repository contains source distributions and binary distributions
    (wheels) for Flocker. It is currently hosted on Amazon S3.

    :param FilePath scratch_directory: Temporary directory to create packages
        in.
    :param bytes target_bucket: S3 bucket to upload packages to.
    :param FilePath top_level: The top-level of the flocker repository.
    """
    if setuptools_version != '3.6':
        # XXX Use PEP440 version system so new setuptools can be used.
        # https://clusterhq.atlassian.net/browse/FLOC-1331.
        raise IncorrectSetuptoolsVersion()

    # XXX This has a side effect so it should be an Effect
    # https://clusterhq.atlassian.net/browse/FLOC-1731
    check_call([
        'python', 'setup.py',
        'sdist', '--dist-dir={}'.format(scratch_directory.path),
        'bdist_wheel', '--dist-dir={}'.format(scratch_directory.path)],
        cwd=top_level.path, stdout=output, stderr=error)

    files = set([file.basename() for file in scratch_directory.children()])
    yield Effect(UploadToS3Recursively(
        source_path=scratch_directory,
        target_bucket=target_bucket,
        target_key='python',
        files=files,
        ))


def publish_artifacts_main(args, base_path, top_level):
    """
    Publish release artifacts.

    :param list args: The arguments passed to the scripts.
    :param FilePath base_path: The executable being run.
    :param FilePath top_level: The top-level of the flocker repository.
    """
    options = UploadOptions()

    try:
        options.parseOptions(args)
    except UsageError as e:
        sys.stderr.write("%s: %s\n" % (base_path.basename(), e))
        raise SystemExit(1)
    except NotARelease:
        sys.stderr.write("%s: Can't publish artifacts for a non-release.\n"
                         % (base_path.basename(),))
        raise SystemExit(1)
    except DocumentationRelease:
        sys.stderr.write("%s: Can't publish artifacts for a documentation "
                         "release.\n" % (base_path.basename(),))
        raise SystemExit(1)

    dispatcher = ComposedDispatcher([boto_dispatcher, yum_dispatcher,
                                     base_dispatcher])

    scratch_directory = FilePath(tempfile.mkdtemp(
        prefix=b'flocker-upload-'))
    scratch_directory.child('rpm').createDirectory()
    scratch_directory.child('python').createDirectory()
    scratch_directory.child('pip').createDirectory()
    scratch_directory.child('vagrant').createDirectory()
    scratch_directory.child('homebrew').createDirectory()

    box_type = "flocker-tutorial"
    vagrant_prefix = 'vagrant/tutorial/'

    box_name = "{box_type}-{version}.box".format(
        box_type=box_type,
        version=options['flocker-version'],
    )

    box_url = "https://{bucket}.s3.amazonaws.com/{key}".format(
        bucket=options['target'],
        key=vagrant_prefix + box_name,
    )

    try:
        sync_perform(
            dispatcher=dispatcher,
            effect=sequence([
                upload_rpms(
                    scratch_directory=scratch_directory.child('rpm'),
                    target_bucket=options['target'],
                    version=options['flocker-version'],
                    build_server=options['build-server'],
                ),
                upload_python_packages(
                    scratch_directory=scratch_directory.child('python'),
                    target_bucket=options['target'],
                    top_level=top_level,
                    output=sys.stdout,
                    error=sys.stderr,
                ),
                upload_pip_index(
                    scratch_directory=scratch_directory.child('pip'),
                    target_bucket=options['target'],
                ),
                Effect(
                    CopyS3Keys(
                        source_bucket=DEV_ARCHIVE_BUCKET,
                        source_prefix=vagrant_prefix,
                        destination_bucket=options['target'],
                        destination_prefix=vagrant_prefix,
                        keys=[box_name],
                    )
                ),
                publish_vagrant_metadata(
                    version=options['flocker-version'],
                    box_url=box_url,
                    scratch_directory=scratch_directory.child('vagrant'),
                    box_name=box_type,
                    target_bucket=options['target'],
                ),
            ]),
        )

        publish_homebrew_recipe(
            homebrew_repo_url=options['homebrew-tap'],
            version=options['flocker-version'],
            source_bucket=options['target'],
            scratch_directory=scratch_directory.child('homebrew'),
        )

    except IncorrectSetuptoolsVersion:
        sys.stderr.write("%s: setuptools version must be 3.6.\n"
            % (base_path.basename(),))
        raise SystemExit(1)
    finally:
        scratch_directory.remove()


def calculate_base_branch(version, path):
    """
    The branch a release branch is created from depends on the release
    type and sometimes which pre-releases have preceeded this.

    :param bytes version: The version of Flocker to get a base branch for.
    :param bytes path: See :func:`git.Repo.init`.
    :returns: The base branch from which the new release branch was created.
    """
    if not (is_release(version)
            or is_weekly_release(version)
            or is_pre_release(version)):
        raise NotARelease()

    repo = Repo(path=path, search_parent_directories=True)
    existing_tags = [tag for tag in repo.tags if tag.name == version]

    if existing_tags:
        raise TagExists()

    release_branch_prefix = 'release/flocker-'

    if is_weekly_release(version):
        base_branch_name = 'master'
    elif is_pre_release(version) and get_pre_release(version) == 1:
        base_branch_name = 'master'
    elif get_doc_version(version) != version:
        base_branch_name = release_branch_prefix + get_doc_version(version)
    else:
        if is_pre_release(version):
            target_version = target_release(version)
        else:
            target_version = version

        pre_releases = []
        for tag in repo.tags:
            try:
                if (is_pre_release(tag.name) and
                    target_version == target_release(tag.name)):
                    pre_releases.append(tag.name)
            except UnparseableVersion:
                # The Flocker repository contains versions which are not
                # currently considered valid versions.
                pass

        if not pre_releases:
            raise NoPreRelease()

        latest_pre_release = sorted(
            pre_releases,
            key=lambda pre_release: get_pre_release(pre_release))[-1]

        if (is_pre_release(version) and get_pre_release(version) >
                get_pre_release(latest_pre_release) + 1):
            raise MissingPreRelease()

        base_branch_name = release_branch_prefix + latest_pre_release

    # We create a new branch from a branch, not a tag, because a maintenance
    # or documentation change may have been applied to the branch and not the
    # tag.
    try:
        base_branch = [
            branch for branch in repo.branches if
            branch.name == base_branch_name][0]
    except IndexError:
        raise BaseBranchDoesNotExist()

    return base_branch


def create_release_branch(version, base_branch):
    """
    checkout a new Git branch to make changes on and later tag as a release.

    :param bytes version: The version of Flocker to create a release branch
        for.
    :param base_branch: See :func:`git.Head`. The branch to create the release
        branch from.
    """
    try:
        base_branch.checkout(b='release/flocker-' + version)
    except GitCommandError:
        raise BranchExists()


class CreateReleaseBranchOptions(Options):
    """
    Arguments for ``create-release-branch`` script.
    """

    optParameters = [
        ["flocker-version", None, None,
         "The version of Flocker to create a release branch for."],
    ]

    def parseArgs(self):
        if self['flocker-version'] is None:
            raise UsageError("`--flocker-version` must be specified.")


def create_release_branch_main(args, base_path, top_level):
    """
    Create a release branch.

    :param list args: The arguments passed to the script.
    :param FilePath base_path: The executable being run.
    :param FilePath top_level: The top-level of the flocker repository.
    """
    options = CreateReleaseBranchOptions()

    try:
        options.parseOptions(args)
    except UsageError as e:
        sys.stderr.write("%s: %s\n" % (base_path.basename(), e))
        raise SystemExit(1)

    version = options['flocker-version']
    path = FilePath(__file__).path

    try:
        base_branch = calculate_base_branch(version=version, path=path)
        create_release_branch(version=version, base_branch=base_branch)
    except NotARelease:
        sys.stderr.write("%s: Can't create a release branch for non-release.\n"
                         % (base_path.basename(),))
        raise SystemExit(1)
    except TagExists:
        sys.stderr.write("%s: Tag already exists for this release.\n"
                         % (base_path.basename(),))
        raise SystemExit(1)
    except NoPreRelease:
        sys.stderr.write("%s: No (previous) pre-release exists for this "
                         "release.\n" % (base_path.basename(),))
        raise SystemExit(1)
    except BaseBranchDoesNotExist:
        sys.stderr.write("%s: The expected base branch does not exist.\n"
                         % (base_path.basename(),))
        raise SystemExit(1)
    except BranchExists:
        sys.stderr.write("%s: The release branch already exists.\n"
                         % (base_path.basename(),))
        raise SystemExit(1)


<<<<<<< HEAD
class TestRedirectsOptions(Options):
    """
    Arguments for ``test-redirects`` script.
    """
    optParameters = [
        ["doc-version", None, None,
         "The version which the documentation sites are expected to redirect "
         "to.\n"
        ],
    ]

    optFlags = [
        ["production", None, "Check the production documentation site."],
    ]

    environment = Environments.STAGING

    def parseArgs(self):
        if self['doc-version'] is None:
            self['doc-version'] = get_doc_version(flocker.__version__)

        if self['production']:
            self.environment = Environments.PRODUCTION


def test_redirects_main(args, base_path, top_level):
    """
=======
class PublishDevBoxOptions(Options):
    """
    Options for publishing a Vagrant development box.
    """
    optParameters = [
        ["flocker-version", None, flocker.__version__,
         "The version of Flocker to upload a development box for.\n"],
        ["target", None, ARCHIVE_BUCKET,
         "The bucket to upload a development box to.\n"],
    ]

def publish_dev_box_main(args, base_path, top_level):
    """
    Publish a development Vagrant box.

>>>>>>> 21a4b518
    :param list args: The arguments passed to the script.
    :param FilePath base_path: The executable being run.
    :param FilePath top_level: The top-level of the flocker repository.
    """
<<<<<<< HEAD
    options = TestRedirectsOptions()
=======
    options = PublishDevBoxOptions()
>>>>>>> 21a4b518

    try:
        options.parseOptions(args)
    except UsageError as e:
        sys.stderr.write("%s: %s\n" % (base_path.basename(), e))
        raise SystemExit(1)

<<<<<<< HEAD
    doc_version = options['doc-version']

    document_configuration = DOCUMENTATION_CONFIGURATIONS[options.environment]
    base_url = 'https://' + document_configuration.cloudfront_cname

    is_dev = not is_release(doc_version)
    if is_dev:
        expected_redirects = {
            '/en/devel': '/en/' + doc_version + '/',
            '/en/devel/authors.html': '/en/' + doc_version + '/authors.html',
        }
    else:
        expected_redirects = {
            '/': '/en/' + doc_version + '/',
            '/en/': '/en/' + doc_version + '/',
            '/en/latest': '/en/' + doc_version + '/',
            '/en/latest/authors.html': '/en/' + doc_version + '/authors.html',
        }

    failed_redirects = []

    for path in expected_redirects:
        original_url = base_url + path
        expected_url = base_url + expected_redirects[path]
        final_url = requests.get(original_url).url

        if expected_url != final_url:
            failed_redirects.append(original_url)

            message = (
                "'{original_url}' expected to redirect to '{expected_url}', "
                "instead redirects to '{final_url}'.\n").format(
                    original_url=original_url,
                    expected_url=expected_url,
                    final_url=final_url,
            )

            sys.stderr.write(message)

    if len(failed_redirects):
         raise SystemExit(1)
=======
    scratch_directory = FilePath(tempfile.mkdtemp(
        prefix=b'flocker-upload-'))
    scratch_directory.child('vagrant').createDirectory()

    box_type = "flocker-dev"
    prefix = 'vagrant/dev/'

    box_name = "{box_type}-{version}.box".format(
        box_type=box_type,
        version=options['flocker-version'],
    )

    box_url = "https://{bucket}.s3.amazonaws.com/{key}".format(
        bucket=options['target'],
        key=prefix + box_name,
    )

    sync_perform(
        dispatcher=ComposedDispatcher([boto_dispatcher, base_dispatcher]),
        effect=sequence([
            Effect(
                CopyS3Keys(
                    source_bucket=DEV_ARCHIVE_BUCKET,
                    source_prefix=prefix,
                    destination_bucket=options['target'],
                    destination_prefix=prefix,
                    keys=[box_name],
                )
            ),
            publish_vagrant_metadata(
                version=options['flocker-version'],
                box_url=box_url,
                scratch_directory=scratch_directory.child('vagrant'),
                box_name=box_type,
                target_bucket=options['target'],
            ),
        ]),
    )
>>>>>>> 21a4b518
<|MERGE_RESOLUTION|>--- conflicted
+++ resolved
@@ -539,27 +539,7 @@
         files=downloaded_packages | new_metadata,
         ))
 
-<<<<<<< HEAD
-
-@do
-def copy_tutorial_vagrant_box(target_bucket, dev_bucket, version):
-    """
-    Copy the tutorial box from a ``dev_bucket`` to a ``target_bucket``.
-
-    :param bytes target_bucket: S3 bucket to copy tutorial box to.
-    :param bytes dev_bucket: S3 bucket to copy tutorial box from.
-    :param bytes version: Version of Flocker to copy the tutorial box for.
-    """
-    yield Effect(
-        CopyS3Keys(source_bucket=dev_bucket,
-                   source_prefix='vagrant/tutorial/',
-                   destination_bucket=target_bucket,
-                   destination_prefix='vagrant/tutorial/',
-                   keys=['flocker-tutorial-{}.box'.format(version)]))
-
-
-=======
->>>>>>> 21a4b518
+
 @do
 def upload_rpms(scratch_directory, target_bucket, version, build_server):
     """
@@ -957,7 +937,6 @@
         raise SystemExit(1)
 
 
-<<<<<<< HEAD
 class TestRedirectsOptions(Options):
     """
     Arguments for ``test-redirects`` script.
@@ -985,32 +964,13 @@
 
 def test_redirects_main(args, base_path, top_level):
     """
-=======
-class PublishDevBoxOptions(Options):
-    """
-    Options for publishing a Vagrant development box.
-    """
-    optParameters = [
-        ["flocker-version", None, flocker.__version__,
-         "The version of Flocker to upload a development box for.\n"],
-        ["target", None, ARCHIVE_BUCKET,
-         "The bucket to upload a development box to.\n"],
-    ]
-
-def publish_dev_box_main(args, base_path, top_level):
-    """
-    Publish a development Vagrant box.
-
->>>>>>> 21a4b518
+    Tests redirects to Flocker documentation.
+
     :param list args: The arguments passed to the script.
     :param FilePath base_path: The executable being run.
     :param FilePath top_level: The top-level of the flocker repository.
     """
-<<<<<<< HEAD
     options = TestRedirectsOptions()
-=======
-    options = PublishDevBoxOptions()
->>>>>>> 21a4b518
 
     try:
         options.parseOptions(args)
@@ -1018,7 +978,6 @@
         sys.stderr.write("%s: %s\n" % (base_path.basename(), e))
         raise SystemExit(1)
 
-<<<<<<< HEAD
     doc_version = options['doc-version']
 
     document_configuration = DOCUMENTATION_CONFIGURATIONS[options.environment]
@@ -1060,7 +1019,35 @@
 
     if len(failed_redirects):
          raise SystemExit(1)
-=======
+
+
+class PublishDevBoxOptions(Options):
+    """
+    Options for publishing a Vagrant development box.
+    """
+    optParameters = [
+        ["flocker-version", None, flocker.__version__,
+         "The version of Flocker to upload a development box for.\n"],
+        ["target", None, ARCHIVE_BUCKET,
+         "The bucket to upload a development box to.\n"],
+    ]
+
+def publish_dev_box_main(args, base_path, top_level):
+    """
+    Publish a development Vagrant box.
+
+    :param list args: The arguments passed to the script.
+    :param FilePath base_path: The executable being run.
+    :param FilePath top_level: The top-level of the flocker repository.
+    """
+    options = PublishDevBoxOptions()
+
+    try:
+        options.parseOptions(args)
+    except UsageError as e:
+        sys.stderr.write("%s: %s\n" % (base_path.basename(), e))
+        raise SystemExit(1)
+
     scratch_directory = FilePath(tempfile.mkdtemp(
         prefix=b'flocker-upload-'))
     scratch_directory.child('vagrant').createDirectory()
@@ -1098,5 +1085,4 @@
                 target_bucket=options['target'],
             ),
         ]),
-    )
->>>>>>> 21a4b518
+    )